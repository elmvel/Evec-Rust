--- conflicted
+++ resolved
@@ -3,14 +3,9 @@
 import std::io;
 
 main :: fn() {
-<<<<<<< HEAD
-    let x = 69;
-    dbg x;
-=======
     let SIZE: usize :: 3;
     let xs: [SIZE]u32 = {};
     dbg xs[0];
     dbg xs[1];
     dbg xs[2];
->>>>>>> 080bc88d
 }