--- conflicted
+++ resolved
@@ -282,7 +282,6 @@
             let ret_type = def
                 .ret_type
                 .clone()
-<<<<<<< HEAD
                 .map(|at| {
                     at.as_type($comptime, $slf)
                         .map_err(|e| {
@@ -291,9 +290,6 @@
                         })
                         .unwrap()
                 })
-=======
-                .map(|at| at.as_type($comptime))
->>>>>>> 3bb89b1e
                 .unwrap_or(Type::Void);
             //let qt = ret_type.qbe_abi_type();
 
@@ -308,7 +304,6 @@
             // Generate expressions
             let mut stack_values = Vec::new();
             for (i, expr) in $args.drain(..).enumerate() {
-<<<<<<< HEAD
                 let arg = def
                     .params
                     .get(i)
@@ -321,9 +316,6 @@
                         std::process::exit(1);
                     })
                     .unwrap();
-=======
-                let arg = def.params.get(i).unwrap().1.clone().as_type($comptime);
->>>>>>> 3bb89b1e
                 stack_values.push($slf.emit_expr($comptime, expr, Some((arg, false)))?);
             }
 
@@ -707,7 +699,6 @@
                     let Token::Ident(_, text) = name.clone() else {
                         unreachable!()
                     };
-<<<<<<< HEAD
                     let params = Self::astparams_to_params(&astparams, comptime, self);
                     let rt = ret_type.map(|at| {
                         at.as_type(comptime, self)
@@ -717,10 +708,6 @@
                             })
                             .unwrap()
                     });
-=======
-                    let params = Self::astparams_to_params(&astparams, comptime);
-                    let rt = ret_type.map(|at| at.as_type(comptime));
->>>>>>> 3bb89b1e
                     Ok(Some(
                         self.emit_function(comptime, params, rt, name, stmts, attrs)?,
                     ))
