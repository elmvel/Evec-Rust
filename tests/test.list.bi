--- conflicted
+++ resolved
@@ -713,13 +713,19 @@
 
 :b stderr 0
 
-<<<<<<< HEAD
 :b shell 52
 ../target/debug/main ./constant_array.eve && ./b.out
-=======
+:i returncode 0
+:b stdout 32
+Created executable b.out!
+0
+0
+0
+
+:b stderr 0
+
 :b shell 56
 ../target/debug/main ./array_default_init.eve && ./b.out
->>>>>>> 07dadef8
 :i returncode 0
 :b stdout 32
 Created executable b.out!
